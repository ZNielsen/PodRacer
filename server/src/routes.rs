////////////////////////////////////////////////////////////////////////////////
//  File:   routes.rs
//
//  © Zach Nielsen 2020
//  All the routes for rocket
//
////////////////////////////////////////////////////////////////////////////////
//  Included Modules
////////////////////////////////////////////////////////////////////////////////

////////////////////////////////////////////////////////////////////////////////
//  Namespaces
////////////////////////////////////////////////////////////////////////////////
use super::racer;

use rocket::request::Form;
use rocket::{Request, State};
use rocket_contrib::templates::Template;
use std::fs::File;
use std::io::{Error, ErrorKind};
use std::path::PathBuf;
use tera::Context;

////////////////////////////////////////////////////////////////////////////////
//  Code
////////////////////////////////////////////////////////////////////////////////
const SUCCESS_FILE: &'static str = "submit_success";
const FAILURE_FILE: &'static str = "submit_failure";

//
// Structs for Rocket config
//
pub struct RocketConfig {
    pub address: String,
    pub port: u64,
}
pub struct UpdateFactor(pub u64);

struct FeedFunFacts {
    num_items: usize,
    weeks_behind: i64,
    weeks_to_catch_up: u32,
    days_to_catch_up: u32,
    catch_up_date: chrono::DateTime<chrono::Utc>,
    subscribe_url: String,
}

#[derive(FromForm)]
pub struct FormParams {
    pub url: String,
    pub rate: f32,
    pub start_ep: usize,
}

//
// Rocket Routes
//

// mod manual {
//     use rocket::response::NamedFile;

//     #[rocket::get("/rocket-icon.jpg")]
//     pub async fn icon() -> Option<NamedFile> {
//         NamedFile::open("static/rocket-icon.jpg").ok()
//     }
// }

////////////////////////////////////////////////////////////////////////////////
//  NAME:   create_feed_form_handler
//
//  NOTES:  Give the default form when requesting the root
//  ARGS:   None
//  RETURN: The new podcast form file
//
#[get("/")]
// pub fn create_feed_form_handler() -> Template {
//     Template::render("create_feed_form", &Context::new().into_json())
// }
pub fn create_feed_form_handler() -> File {
    File::open(format!(
        "{}/{}",
        super::STATIC_FILE_DIR,
        "create_feed_form.html"
    ))
    .unwrap()
}

#[catch(404)]
// pub fn not_found_handler(req: &Request) -> Template {
//     println!("404 served to: {:?}", req.client_ip());
//     println!("\t{:?} requested {}", req.real_ip(), req.uri());
//     Template::render("404", Context::new().into_json())
// }
pub fn not_found_handler(req: &Request) -> File {
    println!("404 served to: {:?}", req.client_ip());
    println!("\t{:?} requested {}", req.real_ip(), req.uri());
    File::open(format!("{}/{}", super::STATIC_FILE_DIR, "404.html")).unwrap()
}

////////////////////////////////////////////////////////////////////////////////
//  NAME:   create_feed_handler
//
//  NOTES:  Creates a new PodRacer feed. From the web ui.
//  ARGS:
//      config -
//      url -
//      rate -
//  RETURN: A result with string information either way. Tailored for a curl response
//
#[get("/create_feed?<form_data..>")]
pub fn create_feed_handler(config: State<RocketConfig>, form_data: Form<FormParams>) -> Template {
    let mut context = Context::new();
    match create_feed(racer::RacerCreationParams {
        address: config.address.clone(),
        port: config.port,
        url: form_data.url.clone(),
        rate: form_data.rate,
        start_ep: form_data.start_ep,
    }) {
        Ok(fun_facts) => {
            let catch_up_date = format!("{}", fun_facts.catch_up_date.format("%d %b, %Y"));
            context.insert("weeks_to_catch_up", &fun_facts.weeks_to_catch_up);
            context.insert("days_to_catch_up", &fun_facts.days_to_catch_up);
            context.insert("catch_up_date", &catch_up_date);
            context.insert("subscribe_url", &fun_facts.subscribe_url);
            context.insert("weeks_behind", &fun_facts.weeks_behind);
            context.insert("num_items", &fun_facts.num_items);
            Template::render(SUCCESS_FILE, &context.into_json())
        }
        Err(e) => {
            context.insert("error_string", &e);
            Template::render(FAILURE_FILE, &context.into_json())
        }
    }
}

////////////////////////////////////////////////////////////////////////////////
//  NAME:   create_feed_cli_handler
//
//  NOTES:  Creates a new PodRacer feed. This is probably from the curl script
//      This can probably safely be deleted
//  ARGS:
//      config -
//      url -
//      rate -
//  RETURN: A result with string information either way. Tailored for a curl response
//
#[post("/create_feed_cli?<url>&<rate>", rank = 2)]
pub fn create_feed_cli_handler(
    config: State<RocketConfig>,
    url: String,
    rate: f32,
) -> Result<String, String> {
    match create_feed(racer::RacerCreationParams {
        address: config.address.clone(),
        port: config.port,
        url: url,
        rate: rate,
        start_ep: 1,
    }) {
        Ok(val) => Ok(make_fun_fact_string_cli(&val)),
        Err(e) => Err(e),
    }
}

////////////////////////////////////////////////////////////////////////////////
//  NAME:   create_feed_cli_ep_handler
//
//  NOTES:
//      Creatse a new PodRacer feed, but includes a start episode. This is
//      probably from the form.
//  ARGS:
//      config -
//      url -
//      rate -
//      start_ep -
//  RETURN:
//      A result containing either a success file or a failure file.
//      If Ok(), the File will have the subscribe url to display to the user
//
#[post("/create_feed_cli?<url>&<rate>&<start_ep>", rank = 1)]
pub fn create_feed_cli_ep_handler(
    config: State<RocketConfig>,
    url: String,
    rate: f32,
    start_ep: usize,
) -> Result<String, String> {
    match create_feed(racer::RacerCreationParams {
        address: config.address.clone(),
        port: config.port,
        url: url,
        rate: rate,
        start_ep: start_ep,
    }) {
        Ok(val) => Ok(make_fun_fact_string_cli(&val)),
        Err(e) => Err(e),
    }
}

////////////////////////////////////////////////////////////////////////////////
//  NAME:   update_one_handler
//
//  NOTES:  Update one podcast, specified by folder name or subscribe url
//  ARGS:
//      podcast - The podcast to update. Specified by the folder name or
//               the PodRacer subscribe url.
//  RETURN:
//
#[post("/update/<podcast>")]
pub fn update_one_handler(podcast: String) -> std::io::Result<()> {
    // Update the specified podcast
    // Check if podcast is folder name
    if let Some(mut racer) = racer::get_by_dir_name(&podcast) {
        return match racer.update(&racer::RssFile::Download) {
            Ok(_) => Ok(()),
            Err(e) => Err(e),
        };
    }
    // Check if subscribe url
    if let Some(mut racer) = racer::get_by_url(&podcast) {
        return match racer.update(&racer::RssFile::Download) {
            Ok(_) => Ok(()),
            Err(e) => Err(e),
        };
    }
    Err(Error::new(
        ErrorKind::NotFound,
        format!("podcast not found"),
    ))
}

////////////////////////////////////////////////////////////////////////////////
//  NAME:   update_all_handler
//
//  NOTES:  Forces update of all podcast feeds on this server
//  ARGS:   None
//  RETURN: A result. If errored, a string containing some error info
//
#[post("/update")]
pub fn update_all_handler() -> Result<(), String> {
    match racer::update_all() {
        Ok(_) => Ok(()),
        Err(string) => Err(format!("Error in update_all_handler: {}", string)),
    }
}
////////////////////////////////////////////////////////////////////////////////
//  NAME:   delete_feed_handler
//
//  NOTES:
//      Deletes the sepecified feed. No authentication required, so anyone can
//      get in there and cause havoc. Probs should change that.
//  ARGS:   podcast - the podcast to delete. Can be a dir name or PodRacer URL
//  RETURN: Result - strings with info either way
//
// Eventually want to expand this to be a button on the web UI after listing all podcasts
//#[post("/delete_feed?<podcast>")]
//pub fn delete_feed_handler(podcast: String) -> Result<String, String> {
//Err(format!("Need to put this behind some sort of auth so random people can't delete things"))
// // Try dir name first
// let mut dir = dirs::home_dir().unwrap();
// dir.push(racer::PODRACER_DIR);
// dir.push(&podcast);
// if dir.is_dir() {
//     // Delete it and return Ok
//     match std::fs::remove_dir_all(dir.as_path()) {
//         Ok(_) => return Ok(format!("Podcast deleted from server: {}", &podcast)),
//         Err(e) => {
//             println!("Error removing podcast {} from sever: {}", &podcast, e);
//             return Err(format!("Error removing podcast from server."));
//         },
//     };
// }
// Not a dir, search for a FeedRacer that has this URL
// Err(format!("TODO: search racers for this url: {}", podcast))
//}

////////////////////////////////////////////////////////////////////////////////
//  NAME:   list_feeds_handler
//
//  NOTES:
//      List all the feeds on this server. Gives a list of podcasts by the
//      directory names: <podcast_name>_<rate>_<feed creation date>
//  ARGS:   None
//  RETURN: Result string - either the feeds or info on what failed
//
#[get("/list_feeds")]
pub fn list_feeds_handler() -> Result<String, String> {
    let mut ret = String::new();
    let racers = match racer::get_all_racers() {
        Ok(val) => val,
        Err(e) => return Err(format!("Error getting racers: {}", e)),
    };

    // Parse into a string to be fed back to curl
    for racer in racers {
        ret += &format!(
            "Podcast Folder: {:?}\n",
            racer.get_racer_path().file_name().unwrap()
        );
        ret += &format!("\tsubscribe_url: {}\n", racer.get_subscribe_url());
        ret += &format!("\tsource_url: {}\n", racer.get_source_url());
        ret += &format!("\tfirst_pubdate: {}\n", racer.get_first_pubdate());
        ret += &format!("\tanchor_date: {}\n", racer.get_anchor_date());
        ret += &format!("\trate: {}\n", racer.get_rate());
        ret.push_str("\n");
    }

    Ok(ret)
}
////////////////////////////////////////////////////////////////////////////////
//  NAME:   serve_rss_handler
//
//  NOTES:
//      Serves the racer.rss file for the specified podcast. This is almost
//      certainly called by a podcast player to check for new episodes.
//      TODO: Should we not serve the file if nothing changed? Is there a safe
//         way to do that?
//  ARGS:   podcast - The podcast to serve. Format is the folder name
//  RETURN: Our PodRacer RSS file
//
#[get("/podcasts/<podcast>/racer.rss")]
pub fn serve_rss_handler(podcast: String) -> Option<File> {
    println!("Serving at {}", chrono::Utc::now().to_rfc3339());
    // Serve the rss file
    let home = dirs::home_dir()?;
    let path: PathBuf = [
        home.to_str()?,
        racer::PODRACER_DIR,
        &podcast,
        racer::RACER_RSS_FILE,
    ]
    .iter()
    .collect();
    match std::fs::File::open(path) {
        Ok(file) => Some(file),
        Err(_) => None,
    }
}

//
// Helper Functions
//

////////////////////////////////////////////////////////////////////////////////
//  NAME:   create_feed
//
//  NOTES:
//      Crates a PodRacer feed for given parameters. Prints some stats for the
//      user for display over curl. Might need to make another version to handle
//      displaying info over web UI
//  ARGS:   params - All the parameters required to put together a feed. See
//                  the struct for more info.
//  RETURN:
//      A result. If Ok(), contains a bunch of stats for the user. If Err(),
//      contains info for why it failed
//
fn create_feed(mut params: racer::RacerCreationParams) -> Result<FeedFunFacts, String> {
    let feed_racer = match racer::create_feed(&mut params) {
        Ok(val) => val,
        Err(e) => return Err(e),
    };
    println!("{}", feed_racer);

    // Grab some info to return
    let path: PathBuf = [
        feed_racer.get_racer_path().to_str().unwrap(),
        racer::ORIGINAL_RSS_FILE,
<<<<<<< HEAD
    ].iter().collect();

    super::scrub_xml(&path);

=======
    ]
    .iter()
    .collect();
    // racer::scrub_xml_file(&path);
>>>>>>> 1ab00900
    println!("Getting file from {}", path.display());
    let file = File::open(&path).unwrap();
    let mut buf = std::io::BufReader::new(&file);
    let feed = rss::Channel::read_from(&mut buf).unwrap();
    let num_items = feed.items().len() - &params.start_ep;
    let weeks_behind = feed_racer
        .get_first_pubdate()
        .signed_duration_since(chrono::Utc::now())
        .num_weeks()
        .abs();
    let days_behind = feed_racer
        .get_first_pubdate()
        .signed_duration_since(chrono::Utc::now())
        .num_days()
        .abs();
    let weeks_to_catch_up = ((weeks_behind as f32) / feed_racer.get_rate()) as u32;
    let days_to_catch_up = ((days_behind as f32) / feed_racer.get_rate()) as u32;
    let catch_up_date = chrono::Utc::now() + chrono::Duration::weeks(weeks_to_catch_up as i64);

    Ok(FeedFunFacts {
        num_items: num_items,
        weeks_behind: weeks_behind,
        weeks_to_catch_up: weeks_to_catch_up,
        days_to_catch_up: days_to_catch_up,
        catch_up_date: catch_up_date,
        subscribe_url: feed_racer.get_subscribe_url().to_owned(),
    })
}

fn make_fun_fact_string_cli(fff: &FeedFunFacts) -> String {
    // Package up the return string
    let mut ret = format!("You have {} episodes to catch up on.\n", fff.num_items);
    ret += format!("You are {} weeks behind, it will take you about {} weeks ({} days) to catch up (excluding new episodes).\n",
        fff.weeks_behind, fff.weeks_to_catch_up, fff.days_to_catch_up).as_str();
    ret += format!(
        "You should catch up on {}.\n",
        fff.catch_up_date.format("%d %b, %Y")
    )
    .as_str();
    ret += format!(
        "\nSubscribe to this URL in your podcatching app of choice: {}",
        fff.subscribe_url
    )
    .as_str();
    ret
}<|MERGE_RESOLUTION|>--- conflicted
+++ resolved
@@ -365,17 +365,10 @@
     let path: PathBuf = [
         feed_racer.get_racer_path().to_str().unwrap(),
         racer::ORIGINAL_RSS_FILE,
-<<<<<<< HEAD
     ].iter().collect();
 
-    super::scrub_xml(&path);
-
-=======
-    ]
-    .iter()
-    .collect();
     // racer::scrub_xml_file(&path);
->>>>>>> 1ab00900
+
     println!("Getting file from {}", path.display());
     let file = File::open(&path).unwrap();
     let mut buf = std::io::BufReader::new(&file);
